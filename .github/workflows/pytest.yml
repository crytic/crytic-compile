---
name: Pytest

defaults:
  run:
    # To load bashrc
    shell: bash -ieo pipefail {0}

on:
  push:
    branches:
<<<<<<< HEAD
      - master
=======
      - main
      - dev
  pull_request:
    branches: [main, dev]
  schedule:
    # run CI every day even if no PRs/merges occur
    - cron: '0 12 * * *'
>>>>>>> 94a80d63

jobs:
  tests:
    runs-on: ubuntu-latest

    steps:
    - uses: actions/checkout@v3
    - name: Set up Python 3.8
<<<<<<< HEAD
      uses: actions/setup-python@v2
=======
      uses: actions/setup-python@v4
>>>>>>> 94a80d63
      with:
        python-version: 3.8

        # Used by ci_test.sh
    - name: Install dependencies
      run: |
        python setup.py install
        pip install pytest
        pip install solc-select
    - name: Run Tests
      run: |
        pytest tests/test_metadata.py<|MERGE_RESOLUTION|>--- conflicted
+++ resolved
@@ -9,9 +9,6 @@
 on:
   push:
     branches:
-<<<<<<< HEAD
-      - master
-=======
       - main
       - dev
   pull_request:
@@ -19,7 +16,6 @@
   schedule:
     # run CI every day even if no PRs/merges occur
     - cron: '0 12 * * *'
->>>>>>> 94a80d63
 
 jobs:
   tests:
@@ -28,11 +24,7 @@
     steps:
     - uses: actions/checkout@v3
     - name: Set up Python 3.8
-<<<<<<< HEAD
-      uses: actions/setup-python@v2
-=======
       uses: actions/setup-python@v4
->>>>>>> 94a80d63
       with:
         python-version: 3.8
 
