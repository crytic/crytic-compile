--- conflicted
+++ resolved
@@ -15,14 +15,10 @@
     runs-on: ubuntu-latest
     strategy:
       matrix:
-<<<<<<< HEAD
         type: ["solc", "truffle", "embark", "etherlime", "brownie", "waffle", "buidler", "hardhat", "foundry"]
-=======
-        type: ["solc", "truffle", "embark", "etherlime", "brownie", "waffle", "buidler", "hardhat"]
         exclude:
           # Currently broken, tries to pull git:// which is blocked by GH
           - type: embark
->>>>>>> 66fe16da
     steps:
     - uses: actions/checkout@v1
     - name: Set up Python 3.6
