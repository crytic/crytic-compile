"""
Waffle platform
"""

import json
import logging
import os
import re
import subprocess
import tempfile
from pathlib import Path
from typing import TYPE_CHECKING, Dict, List

from crytic_compile.compiler.compiler import CompilerVersion
from crytic_compile.platform.abstract_platform import AbstractPlatform
from crytic_compile.platform.exceptions import InvalidCompilation
from crytic_compile.platform.types import Type
from crytic_compile.utils.naming import convert_filename

# Handle cycle
from crytic_compile.utils.natspec import Natspec

if TYPE_CHECKING:
    from crytic_compile import CryticCompile

LOGGER = logging.getLogger("CryticCompile")


class Waffle(AbstractPlatform):
    """
    Waffle platform
    """

    NAME = "Waffle"
    PROJECT_URL = "https://github.com/EthWorks/Waffle"
    TYPE = Type.WAFFLE

    # pylint: disable=too-many-locals,too-many-branches,too-many-statements
    def compile(self, crytic_compile: "CryticCompile", **kwargs: str):
        """
        Compile the target

        :param crytic_compile:
        :param target:
        :param kwargs:
        :return:
        """

        waffle_ignore_compile = kwargs.get("waffle_ignore_compile", False) or kwargs.get(
            "ignore_compile", False
        )
        target = self._target

        cmd = ["waffle"]
        if not kwargs.get("npx_disable", False):
            cmd = ["npx"] + cmd

        # Default behaviour (without any config_file)
        build_directory = os.path.join("build")
        compiler = "native"
        config: Dict = dict()

        config_file = kwargs.get("waffle_config_file", "waffle.json")

        potential_config_files = list(Path(target).rglob("*waffle*.json"))
        if potential_config_files and len(potential_config_files) == 1:
            config_file = potential_config_files[0]

        # Read config file
        if config_file:
            config = _load_config(config_file)

            # old version
            if "compiler" in config:
                compiler = config["compiler"]
            if "compilerType" in config:
                compiler = config["compilerType"]

            if "compilerVersion" in config:
                version = config["compilerVersion"]
            else:
                version = _get_version(compiler, target, config=config)

            if "targetPath" in config:
                build_directory = config["targetPath"]

        else:
            version = _get_version(compiler, target)

        if "outputType" not in config or config["outputType"] != "all":
            config["outputType"] = "all"

        needed_config = {
            "compilerOptions": {
                "outputSelection": {
                    "*": {
                        "*": [
                            "evm.bytecode.object",
                            "evm.deployedBytecode.object",
                            "abi",
                            "evm.bytecode.sourceMap",
                            "evm.deployedBytecode.sourceMap",
                        ],
                        "": ["ast"],
                    }
                }
            }
        }

        # Set the config as it should be
        if "compilerOptions" in config:
            curr_config: Dict = config["compilerOptions"]
            curr_needed_config: Dict = needed_config["compilerOptions"]
            if "outputSelection" in curr_config:
                curr_config = curr_config["outputSelection"]
                curr_needed_config = curr_needed_config["outputSelection"]
                if "*" in curr_config:
                    curr_config = curr_config["*"]
                    curr_needed_config = curr_needed_config["*"]
                    if "*" in curr_config:
                        curr_config["*"] += curr_needed_config["*"]
                    else:
                        curr_config["*"] = curr_needed_config["*"]

                    if "" in curr_config:
                        curr_config[""] += curr_needed_config[""]
                    else:
                        curr_config[""] = curr_needed_config[""]

                else:
                    curr_config["*"] = curr_needed_config["*"]

            else:
                curr_config["outputSelection"] = curr_needed_config["outputSelection"]
        else:
            config["compilerOptions"] = needed_config["compilerOptions"]

        if not waffle_ignore_compile:
            with tempfile.NamedTemporaryFile(mode="w", suffix=".json", dir=target) as file_desc:
                json.dump(config, file_desc)
                file_desc.flush()

                # cmd += [os.path.relpath(file_desc.name)]
                cmd += [Path(file_desc.name).name]

                LOGGER.info("Temporary file created: %s", file_desc.name)
                LOGGER.info("'%s running", " ".join(cmd))

                try:
                    process = subprocess.Popen(
                        cmd, stdout=subprocess.PIPE, stderr=subprocess.PIPE, cwd=target
                    )
                except OSError as error:
                    # pylint: disable=raise-missing-from
                    raise InvalidCompilation(error)

                stdout, stderr = process.communicate()
                if stdout:
                    LOGGER.info(stdout.decode())
                if stderr:
                    LOGGER.error(stderr.decode())

        if not os.path.isdir(os.path.join(target, build_directory)):
            raise InvalidCompilation("`waffle` compilation failed: build directory not found")

        combined_path = os.path.join(target, build_directory, "Combined-Json.json")
        if not os.path.exists(combined_path):
            raise InvalidCompilation("`Combined-Json.json` not found")

        with open(combined_path, "r") as file_desc:
            target_all = json.load(file_desc)

        optimized = None

        for contract in target_all["contracts"]:
            target_loaded = target_all["contracts"][contract]
            contract = contract.split(":")
            filename = convert_filename(
                contract[0], _relative_to_short, crytic_compile, working_dir=target
            )

            contract_name = contract[1]

            crytic_compile.asts[filename.absolute] = target_all["sources"][contract[0]]["AST"]
            crytic_compile.filenames.add(filename)
            crytic_compile.contracts_filenames[contract_name] = filename
            crytic_compile.contracts_names.add(contract_name)
            crytic_compile.abis[contract_name] = target_loaded["abi"]

            userdoc = target_loaded.get("userdoc", {})
            devdoc = target_loaded.get("devdoc", {})
            natspec = Natspec(userdoc, devdoc)
            crytic_compile.natspec[contract_name] = natspec

            crytic_compile.bytecodes_init[contract_name] = target_loaded["evm"]["bytecode"][
                "object"
            ]
            crytic_compile.srcmaps_init[contract_name] = target_loaded["evm"]["bytecode"][
                "sourceMap"
            ].split(";")
            crytic_compile.bytecodes_runtime[contract_name] = target_loaded["evm"][
                "deployedBytecode"
            ]["object"]
            crytic_compile.srcmaps_runtime[contract_name] = target_loaded["evm"][
                "deployedBytecode"
            ]["sourceMap"].split(";")

        crytic_compile.compiler_version = CompilerVersion(
            compiler=compiler, version=version, optimized=optimized
        )

    @staticmethod
    def is_supported(target: str, **kwargs: str) -> bool:
        """
        Check if the target is a waffle project

        :param target:
        :return:
        """
        waffle_ignore = kwargs.get("waffle_ignore", False)
        if waffle_ignore:
            return False
<<<<<<< HEAD

        # Avoid conflicts
        if os.path.isfile(os.path.join(target, "hardhat.config.js")):
            return False

=======
        if os.path.isfile(os.path.join(target, "waffle.json")):
            return True
>>>>>>> 50137b9a
        if os.path.isfile(os.path.join(target, "package.json")):
            with open(os.path.join(target, "package.json"), encoding="utf8") as file_desc:
                package = json.load(file_desc)
            if "dependencies" in package:
                return "ethereum-waffle" in package["dependencies"]
            if "devDependencies" in package:
                return "ethereum-waffle" in package["devDependencies"]

        return False

    def is_dependency(self, path: str) -> bool:
        """
        Check if the path is a dependency

        :param path:
        :return:
        """
        return "node_modules" in Path(path).parts

    def _guessed_tests(self) -> List[str]:
        """
        Guess the potential unit tests commands

        :return:
        """
        return ["npx mocha"]


def _load_config(config_file: str) -> Dict:
    """
    Load the config file

    :param config_file:
    :return:
    """
    with open(config_file, "r") as file_desc:
        content = file_desc.read()

    if "module.exports" in content:
        raise InvalidCompilation("module.export to supported for waffle")
    return json.loads(content)


def _get_version(compiler: str, cwd: str, config=None) -> str:
    version = ""
    if config is not None and "solcVersion" in config:
        version = re.findall(r"\d+\.\d+\.\d+", config["solcVersion"])[0]

    elif compiler == "dockerized-solc":
        version = config["docker-tag"]

    elif compiler == "native":
        cmd = ["solc", "--version"]
        try:
            process = subprocess.Popen(cmd, stdout=subprocess.PIPE, stderr=subprocess.PIPE, cwd=cwd)
        except OSError as error:
            # pylint: disable=raise-missing-from
            raise InvalidCompilation(error)
        stdout_bytes, _ = process.communicate()
        stdout_txt = stdout_bytes.decode()  # convert bytestrings to unicode strings
        stdout = stdout_txt.split("\n")
        for line in stdout:
            if "Version" in line:
                version = re.findall(r"\d+\.\d+\.\d+", line)[0]

    elif compiler in ["solc-js"]:
        cmd = ["solcjs", "--version"]
        try:
            process = subprocess.Popen(cmd, stdout=subprocess.PIPE, stderr=subprocess.PIPE, cwd=cwd)
        except OSError as error:
            # pylint: disable=raise-missing-from
            raise InvalidCompilation(error)
        stdout_bytes, _ = process.communicate()
        stdout_txt = stdout_bytes.decode()  # convert bytestrings to unicode strings
        version = re.findall(r"\d+\.\d+\.\d+", stdout_txt)[0]

    else:
        raise InvalidCompilation(f"Solidity version not found {compiler}")

    return version


def _relative_to_short(relative: Path) -> Path:
    short = relative
    try:
        short = short.relative_to(Path("contracts"))
    except ValueError:
        try:
            short = short.relative_to("node_modules")
        except ValueError:
            pass
    return short<|MERGE_RESOLUTION|>--- conflicted
+++ resolved
@@ -220,16 +220,14 @@
         waffle_ignore = kwargs.get("waffle_ignore", False)
         if waffle_ignore:
             return False
-<<<<<<< HEAD
 
         # Avoid conflicts
         if os.path.isfile(os.path.join(target, "hardhat.config.js")):
             return False
 
-=======
         if os.path.isfile(os.path.join(target, "waffle.json")):
             return True
->>>>>>> 50137b9a
+
         if os.path.isfile(os.path.join(target, "package.json")):
             with open(os.path.join(target, "package.json"), encoding="utf8") as file_desc:
                 package = json.load(file_desc)
