"""
Module containing all the platforms
"""
# pylint: disable=unused-import
from .archive import Archive
from .brownie import Brownie
from .buidler import Buidler
from .dapp import Dapp
from .embark import Embark
from .etherlime import Etherlime
from .etherscan import Etherscan
from .solc import Solc
from .solc_standard_json import SolcStandardJson
from .standard import Standard
<<<<<<< HEAD
from .archive import Archive
from .buidler import Buidler
from .hardhat import Hardhat
=======
from .truffle import Truffle
from .vyper import Vyper
from .waffle import Waffle
>>>>>>> 0aedbd3e
<|MERGE_RESOLUTION|>--- conflicted
+++ resolved
@@ -9,15 +9,10 @@
 from .embark import Embark
 from .etherlime import Etherlime
 from .etherscan import Etherscan
+from .hardhat import Hardhat
 from .solc import Solc
 from .solc_standard_json import SolcStandardJson
 from .standard import Standard
-<<<<<<< HEAD
-from .archive import Archive
-from .buidler import Buidler
-from .hardhat import Hardhat
-=======
 from .truffle import Truffle
 from .vyper import Vyper
-from .waffle import Waffle
->>>>>>> 0aedbd3e
+from .waffle import Waffle