--- conflicted
+++ resolved
@@ -60,7 +60,6 @@
 
         contract_name = Path(target).parts[-1]
 
-<<<<<<< HEAD
         compilation_unit.contracts_names.add(contract_name)
         compilation_unit.contracts_filenames[contract_name] = contract_filename
         compilation_unit.abis[contract_name] = info["abi"]
@@ -68,23 +67,16 @@
         compilation_unit.bytecodes_runtime[contract_name] = info["bytecode_runtime"].replace(
             "0x", ""
         )
+        # Vyper does not provide the source mapping for the init bytecode
         compilation_unit.srcmaps_init[contract_name] = []
-        compilation_unit.srcmaps_runtime[contract_name] = []
-=======
-        crytic_compile.contracts_names.add(contract_name)
-        crytic_compile.contracts_filenames[contract_name] = contract_filename
-        crytic_compile.abis[contract_name] = info["abi"]
-        crytic_compile.bytecodes_init[contract_name] = info["bytecode"].replace("0x", "")
-        crytic_compile.bytecodes_runtime[contract_name] = info["bytecode_runtime"].replace("0x", "")
-        # Vyper does not provide the source mapping for the init bytecode
-        crytic_compile.srcmaps_init[contract_name] = []
         # info["source_map"]["pc_pos_map"] contains the source mapping in a simpler format
         # However pc_pos_map_compressed" seems to follow solc's format, so for convenience
         # We store the same
         # TODO: create SourceMapping class, so that srcmaps_runtime would store an class
         # That will give more flexebility to different compilers
-        crytic_compile.srcmaps_runtime[contract_name] = info["source_map"]["pc_pos_map_compressed"]
->>>>>>> 3d5e37f4
+        compilation_unit.srcmaps_runtime[contract_name] = info["source_map"][
+            "pc_pos_map_compressed"
+        ]
 
         crytic_compile.filenames.add(contract_filename)
 
