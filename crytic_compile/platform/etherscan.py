--- conflicted
+++ resolved
@@ -33,12 +33,8 @@
 
 SUPPORTED_NETWORK = {
     # Key, (prefix_base, perfix_bytecode)
-<<<<<<< HEAD
     "mainnet:": (".etherscan.io", "etherscan.io"),
-=======
-    "mainet:": (".etherscan.io", "etherscan.io"),
     "optim:": ("-optimistic.etherscan.io", "optimistic.etherscan.io"),
->>>>>>> 94a80d63
     "ropsten:": ("-ropsten.etherscan.io", "ropsten.etherscan.io"),
     "kovan:": ("-kovan.etherscan.io", "kovan.etherscan.io"),
     "rinkeby:": ("-rinkeby.etherscan.io", "rinkeby.etherscan.io"),
