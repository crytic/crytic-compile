--- conflicted
+++ resolved
@@ -16,29 +16,21 @@
     python_requires=">=3.8",
     install_requires=["pycryptodome>=3.4.6", "cbor2", "solc-select>=v1.0.2"],
     extras_require={
-<<<<<<< HEAD
-=======
         "test": [
             "pytest",
             "pytest-cov",
         ],
->>>>>>> 059cd1b6
         "lint": [
             "black==22.3.0",
             "pylint==2.13.4",
             "mypy==0.942",
             "darglint==1.8.0",
         ],
-<<<<<<< HEAD
         "doc": [
             "pdoc",
         ],
         "dev": [
-            "crytic-compile[lint,doc]",
-=======
-        "dev": [
-            "crytic-compile[test,lint]",
->>>>>>> 059cd1b6
+            "crytic-compile[lint,doc,lint]",
         ],
     },
     license="AGPL-3.0",
